# coding=utf-8
# Copyright 2018 The Tensor2Tensor Authors.
#
# Licensed under the Apache License, Version 2.0 (the "License");
# you may not use this file except in compliance with the License.
# You may obtain a copy of the License at
#
#     http://www.apache.org/licenses/LICENSE-2.0
#
# Unless required by applicable law or agreed to in writing, software
# distributed under the License is distributed on an "AS IS" BASIS,
# WITHOUT WARRANTIES OR CONDITIONS OF ANY KIND, either express or implied.
# See the License for the specific language governing permissions and
# limitations under the License.

"""Library for training of RL agent with PPO algorithm."""

from __future__ import absolute_import

import functools

# Dependency imports

import gym


from tensor2tensor import models  # pylint: disable=unused-import
from tensor2tensor.models.research import rl  # pylint: disable=unused-import
from tensor2tensor.rl import collect
from tensor2tensor.rl import ppo
from tensor2tensor.rl.envs import utils

import tensorflow as tf


<<<<<<< HEAD
def define_train(hparams, environment_name, event_dir):
=======
def define_train(hparams, environment_spec):
>>>>>>> b1da8102
  """Define the training setup."""
  if isinstance(environment_spec, str):
    env_lambda = lambda: gym.make(environment_spec)
  else:
    env_lambda = environment_spec
  policy_lambda = hparams.network
  env = env_lambda()
  action_space = env.action_space

  batch_env = utils.define_batch_env(env_lambda, hparams.num_agents)

  policy_factory = tf.make_template(
      "network",
      functools.partial(policy_lambda, action_space, hparams))

  with tf.variable_scope("train"):
    memory, collect_summary = collect.define_collect(
      policy_factory, batch_env, hparams, eval_phase=False)
  ppo_summary = ppo.define_ppo_epoch(memory, policy_factory, hparams)
  summary = tf.summary.merge([collect_summary, ppo_summary])

  with tf.variable_scope("eval"):
    eval_env_lambda = env_lambda
    if event_dir:
      eval_env_lambda = lambda: utils.EvalVideoWrapper(env_lambda(), event_dir)
    _, eval_summary = collect.define_collect(
      policy_factory,
      utils.define_batch_env(eval_env_lambda, hparams.num_eval_agents, xvfb=True),
      hparams, eval_phase=True)
  return summary, eval_summary


def train(hparams, environment_name, event_dir=None):
  train_summary_op, eval_summary_op = define_train(hparams, environment_name, event_dir)

  if event_dir:
    summary_writer = tf.summary.FileWriter(
        event_dir, graph=tf.get_default_graph(), flush_secs=60)
  else:
    summary_writer = None

  with tf.Session() as sess:
    sess.run(tf.global_variables_initializer())
    for epoch_index in range(hparams.epochs_num):
      summary = sess.run(train_summary_op)
      if summary_writer:
        summary_writer.add_summary(summary, epoch_index)
      if hparams.eval_every_epochs and epoch_index % hparams.eval_every_epochs == 0:
        summary = sess.run(eval_summary_op)
        if summary_writer:
          summary_writer.add_summary(summary, epoch_index)<|MERGE_RESOLUTION|>--- conflicted
+++ resolved
@@ -33,11 +33,7 @@
 import tensorflow as tf
 
 
-<<<<<<< HEAD
-def define_train(hparams, environment_name, event_dir):
-=======
-def define_train(hparams, environment_spec):
->>>>>>> b1da8102
+def define_train(hparams, environment_spec, event_dir):
   """Define the training setup."""
   if isinstance(environment_spec, str):
     env_lambda = lambda: gym.make(environment_spec)
@@ -70,8 +66,8 @@
   return summary, eval_summary
 
 
-def train(hparams, environment_name, event_dir=None):
-  train_summary_op, eval_summary_op = define_train(hparams, environment_name, event_dir)
+def train(hparams, environment_spec, event_dir=None):
+  train_summary_op, eval_summary_op = define_train(hparams, environment_spec, event_dir)
 
   if event_dir:
     summary_writer = tf.summary.FileWriter(
